"""An example of creating a custom node that can be added to a scene.

This is a very simple example, but it shows how to extend the base Node class (or
any of the other core classes) to create a custom node that can be added to a
scene.  It boils down to two steps:

1. Subclass `core.Node` and add class attributes with annotations defining your
   model (just like a dataclass or pydantic model).
2. Add a class attribute `BACKEND_ADAPTORS` that is a mapping of backend names to
   a backend adaptor classes (see next step for an explanation of what that is).
3. Implement one or more backend adaptor classes that implement the backend
   protocol for your new node.  Specifically, this means implementing `_viz_set_<name>`
   methods for each attribute in your model.

In the example below, a very simple "points" layer is created.  It has a single
attribute, `size`, that controls the size of the points. It is only implemented for
vispy.
"""
from typing import Any

import numpy as np
from vispy import scene

from microvis import Canvas
from microvis.backend import vispy
from microvis.core.nodes._data import DataNode


# here, we're creating a custom node that works for vispy, so extending the existing
# `microvis.backend.vispy.Node`` class is easiest approach.
# NOTE: since this likely means using private attributes of microvis' vispy backend,
# we should consider making a public API for this, or at least making certain attributes
# public (like, `native` here).
class CustomVispyAdaptor(vispy.Node):
    def __init__(self, obj: "CustomNode", **backend_kwargs: Any) -> None:
        self._native = scene.Markers(pos=obj.data_raw, size=obj.size, **backend_kwargs)

    def _vis_set_data(self, data: Any) -> None:
        self._native.set_data(pos=data)

    def _vis_set_size(self, size: int) -> None:
        self._native.set_data(pos=self._native._data["a_position"], size=size)


# DataNode is the core class that all data nodes inherit from
# Here was make a very simple model that just accepts a size attribute
class CustomNode(DataNode):
    # to provide a custom object, provide a backend object for each backend
    # that you want to support
    BACKEND_ADAPTORS = {"vispy": CustomVispyAdaptor}

    # this is a pydantic-style model.  all attributes will trigger a
<<<<<<< HEAD
    # _vis_set_* method on the backend object (which must be implemented)
=======
    # _viz_set_* method on the backend object. (So `CustomVispyAdaptor` must have
    # a `_viz_set_size` method.)
>>>>>>> 554b1fea
    size: int = 10


if __name__ == "__main__":
    # Run it!
    from qtpy.QtWidgets import QApplication

    c = Canvas()
    v = c.add_view()

    custom_node = CustomNode(np.random.rand(20, 2))
    v.add_node(custom_node)

    c.show()

    QApplication.instance().exec_()<|MERGE_RESOLUTION|>--- conflicted
+++ resolved
@@ -50,12 +50,8 @@
     BACKEND_ADAPTORS = {"vispy": CustomVispyAdaptor}
 
     # this is a pydantic-style model.  all attributes will trigger a
-<<<<<<< HEAD
-    # _vis_set_* method on the backend object (which must be implemented)
-=======
-    # _viz_set_* method on the backend object. (So `CustomVispyAdaptor` must have
-    # a `_viz_set_size` method.)
->>>>>>> 554b1fea
+    # _vis_set_* method on the backend object. (So `CustomVispyAdaptor` must have
+    # a `_vis_set_size` method.)
     size: int = 10
 
 
