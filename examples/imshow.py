--- conflicted
+++ resolved
@@ -4,18 +4,10 @@
 from microvis.controller import make_controller
 from microvis.convenience import imshow
 
-<<<<<<< HEAD
-camera = imread("imageio:camera.png")
-c = imshow(camera)
-# temporary, just for convenience in testing
-v = c.views[0]
-img = v.scene.children[0]
-=======
 camera = imread("imageio:camera.png").copy()
->>>>>>> d5cb2cc5
 
 with exec_if_new_qt_app():
-    c = imshow(camera, transform=Transform().scaled((0.5, 0.5)))
+    c = imshow(camera)
     # temporary, just for convenience in testing
     v = c.views[0]
     img = v.scene.children[0]
