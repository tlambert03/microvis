--- conflicted
+++ resolved
@@ -1,28 +1,7 @@
 from __future__ import annotations
 
 from abc import abstractmethod
-<<<<<<< HEAD
-from typing import (
-    TYPE_CHECKING,
-    Any,
-    Callable,
-    Dict,
-    Generator,
-    Optional,
-    Protocol,
-    Sequence,
-    SupportsIndex,
-    Tuple,
-    TypeVar,
-    Union,
-    cast,
-)
-
-from psygnal import EventedModel
-from pydantic import validator
-=======
-from typing import TYPE_CHECKING, Any, Optional, Protocol, Tuple, TypeVar
->>>>>>> 680d6c10
+from typing import TYPE_CHECKING, Any, Optional, Protocol, Tuple, TypeVar, cast
 
 from microvis._types import ArrayLike, Color
 
