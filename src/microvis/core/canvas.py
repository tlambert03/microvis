--- conflicted
+++ resolved
@@ -35,15 +35,11 @@
     @abstractmethod
     def _vis_render(self) -> np.ndarray: ...
     @abstractmethod
-<<<<<<< HEAD
-    def _viz_add_view(self, view: View) -> None: ...
-    def _viz_get_ipython_mimebundle(
+    def _vis_add_view(self, view: View) -> None: ...
+    def _vis_get_ipython_mimebundle(
         self, *args: Any, **kwargs: Any
     ) -> dict | tuple[dict, dict]:
         return NotImplemented
-=======
-    def _vis_add_view(self, view: View) -> None: ...
->>>>>>> f8d5bb9c
 # fmt: on
 
 
@@ -137,7 +133,7 @@
 
         return view
 
-    def _repr_mimebundle_(self, *args: Any, **kwargs: Any) -> dict | tuple[dict, dict]:
+    def _repr_mimebundle_(self, *args: Any, **kwargs: Any) -> dict[str, Any]:
         """Return a mimebundle for the canvas.
 
         This defer to the native object's _repr_mimebundle_ method if it exists.
