--- conflicted
+++ resolved
@@ -14,19 +14,11 @@
 
     _vispy_node: scene.VisualNode
 
-<<<<<<< HEAD
-    def _viz_get_native(self) -> Any:
+    def _vis_get_native(self) -> Any:
         return self._vispy_node
 
-    def _viz_set_name(self, arg: str) -> None:
+    def _vis_set_name(self, arg: str) -> None:
         self._vispy_node.name = arg
-=======
-    def _vis_get_native(self) -> Any:
-        return self._native
-
-    def _vis_set_name(self, arg: str) -> None:
-        self._native.name = arg
->>>>>>> 2f643757
 
     def _vis_set_parent(self, arg: core_node.Node | None) -> None:
         if arg is None:
@@ -39,31 +31,17 @@
     def _vis_set_children(self, arg: list[core_node.Node]) -> None:
         raise NotImplementedError
 
-<<<<<<< HEAD
-    def _viz_set_visible(self, arg: bool) -> None:
+    def _vis_set_visible(self, arg: bool) -> None:
         self._vispy_node.visible = arg
 
-    def _viz_set_opacity(self, arg: float) -> None:
+    def _vis_set_opacity(self, arg: float) -> None:
         self._vispy_node.opacity = arg
 
-    def _viz_set_order(self, arg: int) -> None:
+    def _vis_set_order(self, arg: int) -> None:
         self._vispy_node.order = arg
 
-    def _viz_set_interactive(self, arg: bool) -> None:
+    def _vis_set_interactive(self, arg: bool) -> None:
         self._vispy_node.interactive = arg
-=======
-    def _vis_set_visible(self, arg: bool) -> None:
-        self._native.visible = arg
-
-    def _vis_set_opacity(self, arg: float) -> None:
-        self._native.opacity = arg
-
-    def _vis_set_order(self, arg: int) -> None:
-        self._native.order = arg
-
-    def _vis_set_interactive(self, arg: bool) -> None:
-        self._native.interactive = arg
->>>>>>> 2f643757
 
     def _vis_set_transform(self, arg: Transform) -> None:
         T = NullTransform() if arg.is_null() else MatrixTransform(arg.matrix)
