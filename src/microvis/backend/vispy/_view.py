from __future__ import annotations

from typing import TYPE_CHECKING, Any

from vispy import scene
from vispy.scene import subscene

from microvis import core

from ._node import Node
from ._util import pyd_color_to_vispy

if TYPE_CHECKING:
    from microvis import _types


class View(Node, core.view.ViewBackend):
    """View interface for Vispy Backend."""

    _native: scene.ViewBox

    def __init__(self, view: core.View, **backend_kwargs: Any) -> None:
        backend_kwargs.update(
            {
                "pos": view.position,
                "border_color": pyd_color_to_vispy(view.border_color),
                "border_width": view.border_width,
                "bgcolor": pyd_color_to_vispy(view.background_color),
                "padding": view.padding,
                "margin": view.margin,
            }
        )
        if view.size is not None:
            backend_kwargs["size"] = view.size
        self._native = scene.ViewBox(**backend_kwargs)

<<<<<<< HEAD
        # TODO: it would be nice if the responsibility of recursing through
        # the view tree was handled by the FrontEndFor logic...
        self._vis_set_scene(view.scene)
        self._vis_set_camera(view.camera)

    def _vis_set_camera(self, cam: core.Camera) -> None:
        if not cam.has_backend:
            cam._backend = Camera(cam)
=======
    def _viz_set_camera(self, cam: core.Camera) -> None:
        # cam._directly_set_backend_adaptor(Camera(cam))
>>>>>>> 554b1fea
        if not isinstance(cam.native, scene.cameras.BaseCamera):
            raise TypeError("Camera must be a Vispy Camera")
        self._native.camera = cam.native
        cam.native.set_range(margin=0)  # TODO: put this elsewhere

<<<<<<< HEAD
    def _vis_set_scene(self, scene: core.Scene) -> None:
        if not scene.has_backend:
            scene._backend = Scene(scene)

=======
    def _viz_set_scene(self, scene: core.Scene) -> None:
>>>>>>> 554b1fea
        if not isinstance(scene.native, subscene.SubScene):
            raise TypeError("Scene must be a Vispy SubScene")

        self._native._scene = scene.native
        scene.native.parent = self._native

    def _vis_set_position(self, arg: tuple[float, float]) -> None:
        self._native.pos = arg

    def _vis_set_size(self, arg: tuple[float, float] | None) -> None:
        self._native.size = arg

    def _vis_set_background_color(self, arg: _types.Color | None) -> None:
        self._native.bgcolor = pyd_color_to_vispy(arg)

    def _vis_set_border_width(self, arg: float) -> None:
        self._native._border_width = arg
        self._native._update_line()
        self._native.update()

    def _vis_set_border_color(self, arg: _types.Color | None) -> None:
        self._native.border_color = pyd_color_to_vispy(arg)

    def _vis_set_padding(self, arg: int) -> None:
        self._native.padding = arg

    def _vis_set_margin(self, arg: int) -> None:
        self._native.margin = arg<|MERGE_RESOLUTION|>--- conflicted
+++ resolved
@@ -34,32 +34,15 @@
             backend_kwargs["size"] = view.size
         self._native = scene.ViewBox(**backend_kwargs)
 
-<<<<<<< HEAD
-        # TODO: it would be nice if the responsibility of recursing through
-        # the view tree was handled by the FrontEndFor logic...
-        self._vis_set_scene(view.scene)
-        self._vis_set_camera(view.camera)
-
     def _vis_set_camera(self, cam: core.Camera) -> None:
-        if not cam.has_backend:
-            cam._backend = Camera(cam)
-=======
-    def _viz_set_camera(self, cam: core.Camera) -> None:
         # cam._directly_set_backend_adaptor(Camera(cam))
->>>>>>> 554b1fea
         if not isinstance(cam.native, scene.cameras.BaseCamera):
             raise TypeError("Camera must be a Vispy Camera")
         self._native.camera = cam.native
         cam.native.set_range(margin=0)  # TODO: put this elsewhere
 
-<<<<<<< HEAD
+
     def _vis_set_scene(self, scene: core.Scene) -> None:
-        if not scene.has_backend:
-            scene._backend = Scene(scene)
-
-=======
-    def _viz_set_scene(self, scene: core.Scene) -> None:
->>>>>>> 554b1fea
         if not isinstance(scene.native, subscene.SubScene):
             raise TypeError("Scene must be a Vispy SubScene")
 
