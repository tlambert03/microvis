from __future__ import annotations

from typing import Any, cast

import numpy as np
from vispy import scene
from vispy.util.event import Event

from microvis._types import CameraType
from microvis.core.nodes import camera

from ._node import Node


class Camera(Node, camera.CameraAdaptorProtocol):
    """Adaptor between core camera and vispy camera."""

    _core_camera: camera.Camera
    _vispy_node: scene.cameras.BaseCamera

    def __init__(self, camera: camera.Camera, **backend_kwargs: Any) -> None:
        self._core_camera = camera
        backend_kwargs.setdefault("flip", (0, 1, 0))  # Add to core schema?
        # backend_kwargs.setdefault("aspect", 1)
        cam = scene.cameras.make_camera(str(camera.type), **backend_kwargs)
        self._vispy_camera = cam

    def _vis_set_zoom(self, zoom: float) -> None:
        if (view_size := self._view_size()) is None:
            return
        scale = np.array(view_size) / zoom
        if hasattr(self._vispy_node, "scale_factor"):
            self._vispy_node.scale_factor = np.min(scale)
        else:
            # Set view rectangle, as left, right, width, height
            corner = np.subtract(self._vispy_node.center[:2], scale / 2)
            self._vispy_node.rect = tuple(corner) + tuple(scale)

    def _vis_set_center(self, arg: tuple[float, ...]) -> None:
        self._vispy_node.center = arg[::-1]  # TODO
        self._vispy_node.view_changed()

    def _vis_set_type(self, arg: CameraType) -> None:
        if not isinstance(self._vispy_node.parent, scene.ViewBox):
            raise TypeError("Camera must be attached to a ViewBox")
        self._vispy_node.parent.camera = str(arg)

    def _vis_cleanup(self) -> None:
        """Disconnects camera events."""
        self._vispy_camera.events.disconnect()

    def _view_size(self) -> tuple[float, float] | None:
        """Return the size of first parent viewbox in pixels."""
        obj = self._vispy_node
        while (obj := obj.parent) is not None:
            if isinstance(obj, scene.ViewBox):
                return cast("tuple[float, float]", obj.size)
        return None

<<<<<<< HEAD
    @property
    def _vispy_camera(self) -> scene.cameras.BaseCamera:
        return self._vispy_node

    @_vispy_camera.setter
    def _vispy_camera(self, arg: scene.cameras.BaseCamera) -> None:
        if hasattr(self, "_vispy_node"):
            self._vispy_node.events.disconnect()
        # this event should be a good catchall covering all relevant updates
        # for both ArcBallCamera and PanZoomCamera
        # fixme: this event not actually emitted lol, thx vispy
        # napari updates the camera whenever the canvas is redrawn, hopefully
        # we can avoid that...
        arg.events.transform_change.connect(self._on_vispy_camera_transform_change)
        self._vispy_node = arg

    def _on_vispy_camera_transform_change(self, event: Event = None) -> None:
        with self._core_camera.events.blocked():
            self._core_camera.center = self._vispy_camera.center[::-1]
            # todo: figure out zoom logic
            # see https://github.com/napari/napari/blob/ee94c35c04674ddc8e89ed63ac7674c27fa8fc6c/napari/_vispy/camera.py#L95-L123
=======
    def _vis_set_range(self, margin: float) -> None:
        self._vispy_node.set_range(margin=margin)
>>>>>>> 6d13daba
<|MERGE_RESOLUTION|>--- conflicted
+++ resolved
@@ -57,7 +57,9 @@
                 return cast("tuple[float, float]", obj.size)
         return None
 
-<<<<<<< HEAD
+    def _vis_set_range(self, margin: float) -> None:
+        self._vispy_node.set_range(margin=margin)
+
     @property
     def _vispy_camera(self) -> scene.cameras.BaseCamera:
         return self._vispy_node
@@ -78,8 +80,4 @@
         with self._core_camera.events.blocked():
             self._core_camera.center = self._vispy_camera.center[::-1]
             # todo: figure out zoom logic
-            # see https://github.com/napari/napari/blob/ee94c35c04674ddc8e89ed63ac7674c27fa8fc6c/napari/_vispy/camera.py#L95-L123
-=======
-    def _vis_set_range(self, margin: float) -> None:
-        self._vispy_node.set_range(margin=margin)
->>>>>>> 6d13daba
+            # see https://github.com/napari/napari/blob/ee94c35c04674ddc8e89ed63ac7674c27fa8fc6c/napari/_vispy/camera.py#L95-L123