from __future__ import annotations

from typing import TYPE_CHECKING, Any, cast

import numpy as np
from vispy import scene

from microvis import core

from ._util import pyd_color_to_vispy

if TYPE_CHECKING:
    from microvis import _types


class Canvas(core.canvas.CanvasBackend):
    """Canvas interface for Vispy Backend."""

    def __init__(self, canvas: core.Canvas, **backend_kwargs: Any) -> None:
        backend_kwargs.setdefault("keys", "interactive")
        self._native = scene.SceneCanvas(
            size=canvas.size,
            title=canvas.title,
            show=canvas.visible,
            bgcolor=pyd_color_to_vispy(canvas.background_color),
            **backend_kwargs,
        )

<<<<<<< HEAD
        # TODO: it would be nice if the responsibility of recursing through
        # the view tree was handled by the FrontEndFor logic...
        for view in canvas.views:
            if not view.has_backend:
                view._backend = View(view)
            self._vis_add_view(view)

    def _vis_get_native(self) -> scene.SceneCanvas:
=======
    def _viz_get_native(self) -> scene.SceneCanvas:
>>>>>>> 554b1fea
        return self._native

    def _vis_set_visible(self, arg: bool) -> None:
        self._native.show(visible=arg)

    def _vis_add_view(self, view: core.View) -> None:
        if not isinstance(view.native, scene.ViewBox):
            raise TypeError("View must be a Vispy ViewBox")
        self._native.central_widget.add_widget(view.native)

    def _vis_set_width(self, arg: int) -> None:
        _height = self._native.size[1]
        self._native.size = (arg, _height)

    def _vis_set_height(self, arg: int) -> None:
        _width = self._native.size[0]
        self._native.size = (_width, arg)

    def _vis_set_size(self, arg: tuple[int, int]) -> None:
        self._native.size = arg

    def _vis_set_background_color(self, arg: _types.Color | None) -> None:
        self._native.bgcolor = pyd_color_to_vispy(arg)

    def _vis_set_title(self, arg: str) -> None:
        self._native.title = arg

    def _vis_close(self) -> None:
        """Close canvas."""
        self._native.close()

    def _vis_render(
        self,
        region: tuple[int, int, int, int] | None = None,
        size: tuple[int, int] | None = None,
        bgcolor: _types.ValidColor = None,
        crop: np.ndarray | tuple[int, int, int, int] | None = None,
        alpha: bool = True,
    ) -> np.ndarray:
        """Render to screenshot."""
        data = self._native.render(
            region=region, size=size, bgcolor=bgcolor, crop=crop, alpha=alpha
        )
        return cast("np.ndarray", data)<|MERGE_RESOLUTION|>--- conflicted
+++ resolved
@@ -26,18 +26,7 @@
             **backend_kwargs,
         )
 
-<<<<<<< HEAD
-        # TODO: it would be nice if the responsibility of recursing through
-        # the view tree was handled by the FrontEndFor logic...
-        for view in canvas.views:
-            if not view.has_backend:
-                view._backend = View(view)
-            self._vis_add_view(view)
-
     def _vis_get_native(self) -> scene.SceneCanvas:
-=======
-    def _viz_get_native(self) -> scene.SceneCanvas:
->>>>>>> 554b1fea
         return self._native
 
     def _vis_set_visible(self, arg: bool) -> None:
