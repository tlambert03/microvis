--- conflicted
+++ resolved
@@ -26,60 +26,34 @@
             **backend_kwargs,
         )
 
-<<<<<<< HEAD
-    def _viz_get_native(self) -> scene.SceneCanvas:
+
+    def _vis_get_native(self) -> scene.SceneCanvas:
         return self._vispy_canvas
 
-    def _viz_set_visible(self, arg: bool) -> None:
+    def _vis_set_visible(self, arg: bool) -> None:
         self._vispy_canvas.show(visible=arg)
-=======
-    def _vis_get_native(self) -> scene.SceneCanvas:
-        return self._native
-
-    def _vis_set_visible(self, arg: bool) -> None:
-        self._native.show(visible=arg)
->>>>>>> 2f643757
-
+        
     def _vis_add_view(self, view: core.View) -> None:
         if not isinstance(view.native, scene.ViewBox):
             raise TypeError("View must be a Vispy ViewBox")
         self._vispy_canvas.central_widget.add_widget(view.native)
 
-<<<<<<< HEAD
-    def _viz_set_width(self, arg: int) -> None:
-        _height = self._vispy_canvas.size[1]
-        self._vispy_canvas.size = (arg, _height)
-
-    def _viz_set_height(self, arg: int) -> None:
-        _width = self._vispy_canvas.size[0]
-        self._vispy_canvas.size = (_width, arg)
-
-    def _viz_set_size(self, arg: tuple[int, int]) -> None:
-        self._vispy_canvas.size = arg
-
-    def _viz_set_background_color(self, arg: _types.Color | None) -> None:
-        self._vispy_canvas.bgcolor = pyd_color_to_vispy(arg)
-
-    def _viz_set_title(self, arg: str) -> None:
-        self._vispy_canvas.title = arg
-=======
     def _vis_set_width(self, arg: int) -> None:
         _height = self._native.size[1]
-        self._native.size = (arg, _height)
+        self._vispy_canvas.size = (arg, _height)
 
     def _vis_set_height(self, arg: int) -> None:
         _width = self._native.size[0]
-        self._native.size = (_width, arg)
+        self._vispy_canvas.size = (_width, arg)
 
     def _vis_set_size(self, arg: tuple[int, int]) -> None:
-        self._native.size = arg
+        self._vispy_canvas.size = arg
 
     def _vis_set_background_color(self, arg: _types.Color | None) -> None:
-        self._native.bgcolor = pyd_color_to_vispy(arg)
+        self._vispy_canvas.bgcolor = pyd_color_to_vispy(arg)
 
     def _vis_set_title(self, arg: str) -> None:
-        self._native.title = arg
->>>>>>> 2f643757
+        self._vispy_canvas.title = arg
 
     def _vis_close(self) -> None:
         """Close canvas."""
