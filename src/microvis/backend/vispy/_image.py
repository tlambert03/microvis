--- conflicted
+++ resolved
@@ -30,34 +30,17 @@
         )
         self._vispy_node = scene.Image(image.data, **backend_kwargs)
 
-<<<<<<< HEAD
-    def _viz_set_cmap(self, arg: str) -> None:
+    def _vis_set_cmap(self, arg: str) -> None:
         self._vispy_node.cmap = str(arg)
 
-    def _viz_set_clim(self, arg: tuple[float, float] | None) -> None:
+    def _vis_set_clim(self, arg: tuple[float, float] | None) -> None:
         self._vispy_node.clim = arg
 
-    def _viz_set_gamma(self, arg: float) -> None:
+    def _vis_set_gamma(self, arg: float) -> None:
         self._vispy_node.gamma = arg
 
-    def _viz_set_interpolation(self, arg: ImageInterpolation) -> None:
+    def _vis_set_interpolation(self, arg: ImageInterpolation) -> None:
         self._vispy_node.interpolation = arg.value
 
-    def _viz_set_data(self, arg: ArrayLike) -> None:
-        self._vispy_node.set_data(arg)
-=======
-    def _vis_set_cmap(self, arg: str) -> None:
-        self._native.cmap = str(arg)
-
-    def _vis_set_clim(self, arg: tuple[float, float] | None) -> None:
-        self._native.clim = arg
-
-    def _vis_set_gamma(self, arg: float) -> None:
-        self._native.gamma = arg
-
-    def _vis_set_interpolation(self, arg: ImageInterpolation) -> None:
-        self._native.interpolation = arg.value
-
     def _vis_set_data(self, arg: ArrayLike) -> None:
-        self._native.set_data(arg)
->>>>>>> 2f643757
+        self._vispy_node.set_data(arg)